"""Path hack to make tests work."""

import numpy as np
import pytest

from openqdc.datasets.potential.dummy import Dummy  # noqa: E402
<<<<<<< HEAD
from openqdc.utils.atomization_energies import (
    ISOLATED_ATOM_ENERGIES,
    IsolatedAtomEnergyFactory,
)
from openqdc.utils.package_utils import has_package

if has_package("torch"):
    import torch

if has_package("jax"):
    import jax

format_to_type = {
    "numpy": np.ndarray,
    "torch": torch.Tensor if has_package("torch") else None,
    "jax": jax.numpy.ndarray if has_package("jax") else None,
}
=======
>>>>>>> 95749743


def test_dummy():
    ds = Dummy()
    assert len(ds) > 10
    assert ds[100]


<<<<<<< HEAD
def test_is_at_factory():
    res = IsolatedAtomEnergyFactory.get("mp2/cc-pvdz")
    assert len(res) == len(ISOLATED_ATOM_ENERGIES["mp2"]["cc-pvdz"])
    res = IsolatedAtomEnergyFactory.get("PM6")
    assert len(res) == len(ISOLATED_ATOM_ENERGIES["pm6"])
    assert isinstance(res[("H", 0)], float)


@pytest.mark.parametrize("format", ["numpy", "torch", "jax"])
def test_array_format(format):
    if not has_package(format):
        pytest.skip(f"{format} is not installed, skipping test")

    ds = Dummy(array_format=format)

    keys = ["positions", "atomic_numbers", "charges", "energies", "forces"]

    data = ds[0]
    for key in keys:
        assert isinstance(data[key], format_to_type[format])


def test_transform():
    def custom_fn(bunch):
        # create new name
        bunch.new_key = bunch.name + bunch.subset
        return bunch

    ds = Dummy(transform=custom_fn)

    data = ds[0]

    assert "new_key" in data
    assert data["new_key"] == data["name"] + data["subset"]
=======
# def test_is_at_factory():
#     res = IsolatedAtomEnergyFactory.get("mp2/cc-pvdz")
#     assert len(res) == len(ISOLATED_ATOM_ENERGIES["mp2"]["cc-pvdz"])
#     res = IsolatedAtomEnergyFactory.get("PM6")
#     assert len(res) == len(ISOLATED_ATOM_ENERGIES["pm6"])
#     assert isinstance(res[("H", 0)], float)
>>>>>>> 95749743
<|MERGE_RESOLUTION|>--- conflicted
+++ resolved
@@ -4,11 +4,6 @@
 import pytest
 
 from openqdc.datasets.potential.dummy import Dummy  # noqa: E402
-<<<<<<< HEAD
-from openqdc.utils.atomization_energies import (
-    ISOLATED_ATOM_ENERGIES,
-    IsolatedAtomEnergyFactory,
-)
 from openqdc.utils.package_utils import has_package
 
 if has_package("torch"):
@@ -22,8 +17,6 @@
     "torch": torch.Tensor if has_package("torch") else None,
     "jax": jax.numpy.ndarray if has_package("jax") else None,
 }
-=======
->>>>>>> 95749743
 
 
 def test_dummy():
@@ -32,13 +25,12 @@
     assert ds[100]
 
 
-<<<<<<< HEAD
-def test_is_at_factory():
-    res = IsolatedAtomEnergyFactory.get("mp2/cc-pvdz")
-    assert len(res) == len(ISOLATED_ATOM_ENERGIES["mp2"]["cc-pvdz"])
-    res = IsolatedAtomEnergyFactory.get("PM6")
-    assert len(res) == len(ISOLATED_ATOM_ENERGIES["pm6"])
-    assert isinstance(res[("H", 0)], float)
+# def test_is_at_factory():
+#     res = IsolatedAtomEnergyFactory.get("mp2/cc-pvdz")
+#     assert len(res) == len(ISOLATED_ATOM_ENERGIES["mp2"]["cc-pvdz"])
+#     res = IsolatedAtomEnergyFactory.get("PM6")
+#     assert len(res) == len(ISOLATED_ATOM_ENERGIES["pm6"])
+#     assert isinstance(res[("H", 0)], float)
 
 
 @pytest.mark.parametrize("format", ["numpy", "torch", "jax"])
@@ -66,12 +58,4 @@
     data = ds[0]
 
     assert "new_key" in data
-    assert data["new_key"] == data["name"] + data["subset"]
-=======
-# def test_is_at_factory():
-#     res = IsolatedAtomEnergyFactory.get("mp2/cc-pvdz")
-#     assert len(res) == len(ISOLATED_ATOM_ENERGIES["mp2"]["cc-pvdz"])
-#     res = IsolatedAtomEnergyFactory.get("PM6")
-#     assert len(res) == len(ISOLATED_ATOM_ENERGIES["pm6"])
-#     assert isinstance(res[("H", 0)], float)
->>>>>>> 95749743
+    assert data["new_key"] == data["name"] + data["subset"]