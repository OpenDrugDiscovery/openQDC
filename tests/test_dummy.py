"""Path hack to make tests work."""

import os

import numpy as np
import pytest

from openqdc.datasets.interaction.dummy import DummyInteraction  # noqa: E402
from openqdc.datasets.potential.dummy import Dummy  # noqa: E402
from openqdc.utils.io import get_local_cache
from openqdc.utils.package_utils import has_package


<<<<<<< HEAD
=======
# start by removing any cached data
>>>>>>> ed73e7d9
@pytest.fixture(autouse=True)
def clean_before_run():
    # start by removing any cached data
    cache_dir = get_local_cache()
    os.system(f"rm -rf {cache_dir}/dummy")
    os.system(f"rm -rf {cache_dir}/dummy_interaction")
    yield


if has_package("torch"):
    import torch

if has_package("jax"):
    import jax

format_to_type = {
    "numpy": np.ndarray,
    "torch": torch.Tensor if has_package("torch") else None,
    "jax": jax.numpy.ndarray if has_package("jax") else None,
}


@pytest.fixture
def dummy():
    return Dummy()


@pytest.fixture
def dummy_interaction():
    return DummyInteraction()


@pytest.mark.parametrize("ds", ["dummy", "dummy_interaction"])
def test_dummy(ds, request):
    ds = request.getfixturevalue(ds)
    assert ds is not None
    assert len(ds) == 9999
    assert ds[100]


@pytest.mark.parametrize("interaction_ds", [False, True])
@pytest.mark.parametrize("format", ["numpy", "torch", "jax"])
def test_dummy_array_format(interaction_ds, format):
    if not has_package(format):
        pytest.skip(f"{format} is not installed, skipping test")

    ds = DummyInteraction(array_format=format) if interaction_ds else Dummy(array_format=format)

    keys = [
        "positions",
        "atomic_numbers",
        "charges",
        "energies",
        "forces",
        "e0",
    ]
    if not interaction_ds:
        # additional keys returned from the potential dataset
        keys.extend(["formation_energies", "per_atom_formation_energies"])

    data = ds[0]
    for key in keys:
        if data[key] is None:
            continue
        assert isinstance(data[key], format_to_type[format])


@pytest.mark.parametrize("interaction_ds", [False, True])
def test_transform(interaction_ds):
    def custom_fn(bunch):
        # create new name
        bunch.new_key = bunch.name + bunch.subset
        return bunch

    ds = DummyInteraction(transform=custom_fn) if interaction_ds else Dummy(transform=custom_fn)

    data = ds[0]

    assert "new_key" in data
    assert data["new_key"] == data["name"] + data["subset"]


@pytest.mark.parametrize("ds", ["dummy", "dummy_interaction"])
def test_get_statistics(ds, request):
    ds = request.getfixturevalue(ds)
    stats = ds.get_statistics()

    keys = ["ForcesCalculatorStats", "FormationEnergyStats", "PerAtomFormationEnergyStats", "TotalEnergyStats"]
    assert all(k in stats for k in keys)


@pytest.mark.parametrize("ds", ["dummy", "dummy_interaction"])
def test_energy_statistics_shapes(ds, request):
    ds = request.getfixturevalue(ds)
    stats = ds.get_statistics()

    num_methods = len(ds.energy_methods)

    formation_energy_stats = stats["FormationEnergyStats"]
    assert formation_energy_stats["mean"].shape == (1, num_methods)
    assert formation_energy_stats["std"].shape == (1, num_methods)

    per_atom_formation_energy_stats = stats["PerAtomFormationEnergyStats"]
    assert per_atom_formation_energy_stats["mean"].shape == (1, num_methods)
    assert per_atom_formation_energy_stats["std"].shape == (1, num_methods)

    total_energy_stats = stats["TotalEnergyStats"]
    assert total_energy_stats["mean"].shape == (1, num_methods)
    assert total_energy_stats["std"].shape == (1, num_methods)


@pytest.mark.parametrize("ds", ["dummy", "dummy_interaction"])
def test_force_statistics_shapes(ds, request):
    ds = request.getfixturevalue(ds)
    stats = ds.get_statistics()
    num_force_methods = len(ds.force_methods)

    forces_stats = stats["ForcesCalculatorStats"]
    keys = ["mean", "std", "component_mean", "component_std", "component_rms"]
    assert all(k in forces_stats for k in keys)

    if len(ds.force_methods) > 0:
        assert forces_stats["mean"].shape == (1, num_force_methods)
        assert forces_stats["std"].shape == (1, num_force_methods)
        assert forces_stats["component_mean"].shape == (3, num_force_methods)
        assert forces_stats["component_std"].shape == (3, num_force_methods)
        assert forces_stats["component_rms"].shape == (3, num_force_methods)


@pytest.mark.parametrize("interaction_ds", [False, True])
@pytest.mark.parametrize("format", ["numpy", "torch", "jax"])
def test_stats_array_format(interaction_ds, format):
    if not has_package(format):
        pytest.skip(f"{format} is not installed, skipping test")

    ds = DummyInteraction(array_format=format) if interaction_ds else Dummy(array_format=format)
    stats = ds.get_statistics()

    for key in stats.keys():
        for k, v in stats[key].items():
            if v is None:
                continue
            assert isinstance(v, format_to_type[format])<|MERGE_RESOLUTION|>--- conflicted
+++ resolved
@@ -11,10 +11,7 @@
 from openqdc.utils.package_utils import has_package
 
 
-<<<<<<< HEAD
-=======
 # start by removing any cached data
->>>>>>> ed73e7d9
 @pytest.fixture(autouse=True)
 def clean_before_run():
     # start by removing any cached data
