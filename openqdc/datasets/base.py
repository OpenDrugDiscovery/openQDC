"""The BaseDataset defining shared functionality between all datasets."""

import os
import pickle as pkl
from copy import deepcopy
from functools import partial
from itertools import compress
from os.path import join as p_join
from typing import Dict, List, Optional, Union

import numpy as np
import pandas as pd
from ase.io.extxyz import write_extxyz
from loguru import logger
from sklearn.utils import Bunch
from tqdm import tqdm

from openqdc.utils.constants import (
    ATOM_SYMBOLS,
    ATOM_TABLE,
    MAX_CHARGE,
    NB_ATOMIC_FEATURES,
    NOT_DEFINED,
    POSSIBLE_NORMALIZATION,
)
from openqdc.utils.exceptions import (
    DatasetNotAvailableError,
    NormalizationNotAvailableError,
    StatisticsNotAvailableError,
)
from openqdc.utils.io import (
    copy_exists,
    dict_to_atoms,
    get_local_cache,
    load_pkl,
    pull_locally,
    push_remote,
    set_cache_dir,
)
<<<<<<< HEAD
from openqdc.utils.molecule import z_to_formula
=======
>>>>>>> ce8e2b5f
from openqdc.utils.package_utils import requires_package
from openqdc.utils.regressor import Regressor
from openqdc.utils.units import get_conversion


<<<<<<< HEAD
def _extract_entry(
    df: pd.DataFrame,
    i: int,
    subset: str,
    energy_target_names: List[str],
    force_target_names: Optional[List[str]] = None,
) -> Dict[str, np.ndarray]:
    x = np.array([ATOM_TABLE.GetAtomicNumber(s) for s in df["symbols"][i]])
    xs = np.stack((x, np.zeros_like(x)), axis=-1)
    positions = df["geometry"][i].reshape((-1, 3))
    energies = np.array([df[k][i] for k in energy_target_names])

    res = dict(
        name=np.array([df["name"][i]]),
        subset=np.array([subset if subset is not None else z_to_formula(x)]),
        energies=energies.reshape((1, -1)).astype(np.float32),
        atomic_inputs=np.concatenate((xs, positions), axis=-1, dtype=np.float32),
        n_atoms=np.array([x.shape[0]], dtype=np.int32),
    )
    if force_target_names is not None and len(force_target_names) > 0:
        forces = np.zeros((positions.shape[0], 3, len(force_target_names)), dtype=np.float32)
        forces += np.nan
        for j, k in enumerate(force_target_names):
            if len(df[k][i]) != 0:
                forces[:, :, j] = df[k][i].reshape((-1, 3))
        res["forces"] = forces

    return res


def read_qc_archive_h5(
    raw_path: str, subset: str, energy_target_names: List[str], force_target_names: List[str]
) -> List[Dict[str, np.ndarray]]:
    """Extracts data from the HDF5 archive file."""
    data = load_hdf5_file(raw_path)
    data_t = {k2: data[k1][k2][:] for k1 in data.keys() for k2 in data[k1].keys()}

    n = len(data_t["molecule_id"])
    samples = [_extract_entry(data_t, i, subset, energy_target_names, force_target_names) for i in tqdm(range(n))]
    return samples


=======
>>>>>>> ce8e2b5f
class BaseDataset:
    """
    Base class for datasets in the openQDC package.
    """

    energy_target_names = []
    force_target_names = []
    __energy_methods__ = []
    __force_mask__ = []

    __isolated_atom_energies__ = []
    __energy_unit__ = "hartree"
    __distance_unit__ = "ang"
    __forces_unit__ = "hartree/ang"
    __fn_energy__ = lambda x: x
    __fn_distance__ = lambda x: x
    __fn_forces__ = lambda x: x
    __average_nb_atoms__ = None
    __stats__ = {}

    def __init__(
        self,
        energy_unit: Optional[str] = None,
        distance_unit: Optional[str] = None,
        overwrite_local_cache: bool = False,
        cache_dir: Optional[str] = None,
        recompute_statistics: bool = False,
        regressor_kwargs={
            "solver_type": "linear",
            "sub_sample": None,
            "stride": 1,
        },
    ) -> None:
        """

        Parameters
        ----------
        energy_unit
            Energy unit to convert dataset to. Supported units: ["kcal/mol", "kj/mol", "hartree", "ev"]
        distance_unit
            Distance unit to convert dataset to. Supported units: ["ang", "nm", "bohr"]
        overwrite_local_cache
            Whether to overwrite the locally cached dataset.
        cache_dir
            Cache directory location. Defaults to "~/.cache/openqdc"
        recompute_statistics
            Whether to recompute the statistics of the dataset.
        regressor_kwargs
            Dictionary of keyword arguments to pass to the regressor.
            Default: {"solver_type": "linear", "sub_sample": None, "stride": 1}
            solver_type can be one of ["linear", "ridge"]
        """
        set_cache_dir(cache_dir)
        self.data = None
        self.recompute_statistics = recompute_statistics
        self.regressor_kwargs = regressor_kwargs
        if not self.is_preprocessed():
            raise DatasetNotAvailableError(self.__name__)
        else:
            self.read_preprocess(overwrite_local_cache=overwrite_local_cache)
        self._post_init(overwrite_local_cache, energy_unit, distance_unit)

    def _post_init(
        self,
        overwrite_local_cache: bool = False,
        energy_unit: Optional[str] = None,
        distance_unit: Optional[str] = None,
    ) -> None:
        self._set_units(None, None)
        self._set_isolated_atom_energies()
        self._precompute_statistics(overwrite_local_cache=overwrite_local_cache)
        self._set_units(energy_unit, distance_unit)
        self._convert_data()
        self._set_isolated_atom_energies()

    @classmethod
    def no_init(cls):
        """
        Class method to avoid the __init__ method to be called when the class is instanciated.
        Useful for debugging purposes or preprocessing data.
        """
        return cls.__new__(cls)

    @property
    def __force_methods__(self):
        """
        For backward compatibility. To be removed in the future.
        """
        return self.force_methods

    @property
    def energy_methods(self):
        return self.__energy_methods__

    @property
    def force_methods(self):
        return list(compress(self.energy_methods, self.force_mask))

    def _convert_data(self):
        logger.info(
            f"Converting {self.__name__} data to the following units:\n\
                     Energy: {self.energy_unit},\n\
                     Distance: {self.distance_unit},\n\
                     Forces: {self.force_unit if self.force_methods else 'None'}"
        )
        for key in self.data_keys:
            self.data[key] = self._convert_on_loading(self.data[key], key)

    def _set_lin_atom_species_dict(self, E0s, covs, zs):
        atomic_energies_dict = {}
        for i, z in enumerate(zs):
            atomic_energies_dict[z] = E0s[i]
        self.linear_e0s = atomic_energies_dict

    def _compute_linear_e0s(self):
        try:
            regressor = Regressor.from_openqdc_dataset(self, **self.regressor_kwargs)
            E0s, cov = regressor.solve()
        except np.linalg.LinAlgError:
            logger.warning(f"Failed to compute E0s using {regressor.solver_type} regression.")
            raise np.linalg.LinAlgError
        self._set_lin_atom_species_dict(E0s, cov, regressor.numbers)

    def _precompute_statistics(self, overwrite_local_cache: bool = False):
        local_path = p_join(self.preprocess_path, "stats.pkl")
        if self.is_preprocessed_statistics() and not (overwrite_local_cache or self.recompute_statistics):
            stats = load_pkl(local_path)
            logger.info("Loaded precomputed statistics")
        else:
            logger.info("Precomputing relevant statistics")
            (
                inter_E_mean,
                inter_E_std,
                formation_E_mean,
                formation_E_std,
                total_E_mean,
                total_E_std,
            ) = self._precompute_E()
            forces_dict = self._precompute_F()
            stats = {
                "formation": {"energy": {"mean": formation_E_mean, "std": formation_E_std}, "forces": forces_dict},
                "inter": {"energy": {"mean": inter_E_mean, "std": inter_E_std}, "forces": forces_dict},
                "total": {"energy": {"mean": total_E_mean, "std": total_E_std}, "forces": forces_dict},
            }
            with open(local_path, "wb") as f:
                pkl.dump(stats, f)
        self._compute_average_nb_atoms()
        self.__stats__ = stats

    def _compute_average_nb_atoms(self):
        self.__average_nb_atoms__ = np.mean(self.data["n_atoms"])

    def _set_linear_e0s(self):
        new_e0s = [np.zeros((max(self.numbers) + 1, 21)) for _ in range(len(self.__energy_methods__))]
        for z, e0 in self.linear_e0s.items():
            for i in range(len(self.__energy_methods__)):
                new_e0s[i][z, :] = e0[i]
        self.new_e0s = np.array(new_e0s)

    def _precompute_E(self):
        splits_idx = self.data["position_idx_range"][:, 1]
        s = np.array(self.data["atomic_inputs"][:, :2], dtype=int)
        s[:, 1] += MAX_CHARGE
        matrixs = [matrix[s[:, 0], s[:, 1]] for matrix in self.__isolated_atom_energies__]
        REGRESSOR_SUCCESS = False
        try:
            self._compute_linear_e0s()
            self._set_linear_e0s()
            linear_matrixs = [matrix[s[:, 0], s[:, 1]] for matrix in self.new_e0s]
            REGRESSOR_SUCCESS = True
        except np.linalg.LinAlgError:
            logger.warning(f"Failed to compute linear regression values for {self.__name__} dataset.")
        converted_energy_data = self.data["energies"]
        # calculation per molecule formation energy statistics
        E, E_lin = [], []
        for i, matrix in enumerate(matrixs):
            c = np.cumsum(np.append([0], matrix))[splits_idx]
            c[1:] = c[1:] - c[:-1]
            E.append(converted_energy_data[:, i] - c)
            if REGRESSOR_SUCCESS:
                c = np.cumsum(np.append([0], linear_matrixs[i]))[splits_idx]
                c[1:] = c[1:] - c[:-1]
                E_lin.append(converted_energy_data[:, i] - c)
        E = np.array(E).T
        inter_E_mean = np.nanmean(E / self.data["n_atoms"][:, None], axis=0)
        inter_E_std = np.nanstd(E / self.data["n_atoms"][:, None], axis=0)
        formation_E_mean = np.nanmean(E, axis=0)
        formation_E_std = np.nanstd(E, axis=0)
        total_E_mean = np.nanmean(converted_energy_data, axis=0)
        total_E_std = np.nanstd(converted_energy_data, axis=0)
        statistics_dict = {
            "formation": {"energy": {"mean": np.atleast_2d(formation_E_mean), "std": np.atleast_2d(formation_E_std)}},
            "per_atom_formation": {"energy": {"mean": np.atleast_2d(inter_E_mean), "std": np.atleast_2d(inter_E_std)}},
            "total": {"energy": {"mean": np.atleast_2d(total_E_mean), "std": np.atleast_2d(total_E_std)}},
        }
        if REGRESSOR_SUCCESS:
            E_lin = np.array(E_lin).T
            linear_E_mean = np.nanmean(E_lin, axis=0)
            linear_E_std = np.nanstd(E_lin, axis=0)
            linear_inter_E_mean = np.nanmean(E_lin / self.data["n_atoms"][:, None], axis=0)
            linear_inter_E_std = np.nanstd(E_lin / self.data["n_atoms"][:, None], axis=0)
            statistics_dict.update(
                {
                    "residual_regression": {
                        "energy": {"mean": np.atleast_2d(linear_E_mean), "std": np.atleast_2d(linear_E_std)}
                    },
                    "per_atom_residual_regression": {
                        "energy": {"mean": np.atleast_2d(linear_inter_E_mean), "std": np.atleast_2d(linear_inter_E_std)}
                    },
                    "linear_regression_values": self.linear_e0s,
                }
            )
        return statistics_dict

    def _precompute_F(self):
        if len(self.force_methods) == 0:
            return NOT_DEFINED
        converted_force_data = self.convert_forces(self.data["forces"])
        force_mean = np.nanmean(converted_force_data, axis=0)
        force_std = np.nanstd(converted_force_data, axis=0)
        force_rms = np.sqrt(np.nanmean(converted_force_data**2, axis=0))
        return {
            "mean": np.atleast_2d(force_mean.mean(axis=0)),
            "std": np.atleast_2d(force_std.mean(axis=0)),
            "components": {"rms": force_rms, "std": force_std, "mean": force_mean},
        }

    @property
    def numbers(self):
        if hasattr(self, "_numbers"):
            return self._numbers
        self._numbers = pd.unique(self.data["atomic_inputs"][..., 0]).astype(np.int32)
        return self._numbers

    @property
    def chemical_species(self):
        return np.array(ATOM_SYMBOLS)[self.numbers]

    @property
    def energy_unit(self):
        return self.__energy_unit__

    @property
    def distance_unit(self):
        return self.__distance_unit__

    @property
    def force_unit(self):
        return self.__forces_unit__

    @property
    def root(self):
        return p_join(get_local_cache(), self.__name__)

    @property
    def preprocess_path(self):
        path = p_join(self.root, "preprocessed")
        os.makedirs(path, exist_ok=True)
        return path

    @property
    def data_keys(self):
        keys = list(self.data_types.keys())
        if len(self.force_methods) == 0:
            keys.remove("forces")
        return keys

    @property
    def data_types(self):
        return {
            "atomic_inputs": np.float32,
            "position_idx_range": np.int32,
            "energies": np.float32,
            "forces": np.float32,
        }

    @property
    def data_shapes(self):
        return {
            "atomic_inputs": (-1, NB_ATOMIC_FEATURES),
            "position_idx_range": (-1, 2),
            "energies": (-1, len(self.energy_target_names)),
            "forces": (-1, 3, len(self.force_target_names)),
        }

    @property
    def atoms_per_molecules(self):
        try:
            if hasattr(self, "_n_atoms"):
                return self._n_atoms
            self._n_atoms = self.data["n_atoms"]
            return self._n_atoms
        except:  # noqa
            return None

    def _set_new_e0s_unit(self, en):
        old_en = self.energy_unit
        en = en if en is not None else old_en
        f = get_conversion(old_en, en)
        self.new_e0s = f(self.new_e0s)

    @property
    def force_mask(self):
        if len(self.__class__.__force_mask__) == 0:
            self.__class__.__force_mask__ = [False] * len(self.energy_methods)
        return self.__class__.__force_mask__

    def _set_units(self, en, ds):
        old_en, old_ds = self.energy_unit, self.distance_unit
        en = en if en is not None else old_en
        ds = ds if ds is not None else old_ds

        # if en is None:
        self.set_energy_unit(en)
        # if ds is not None:
        self.set_distance_unit(ds)
        if self.force_methods:
            self.__forces_unit__ = self.energy_unit + "/" + self.distance_unit
            self.__class__.__fn_forces__ = get_conversion(old_en + "/" + old_ds, self.__forces_unit__)

    def _set_isolated_atom_energies(self):
        if self.energy_methods is None:
            logger.error("No energy methods defined for this dataset.")
        f = get_conversion("hartree", self.__energy_unit__)
        self.__isolated_atom_energies__ = f(
<<<<<<< HEAD
            np.array([en_method.atom_energies_matrix for en_method in self.energy_methods])
=======
            np.array([IsolatedAtomEnergyFactory.get_matrix(energy_method) for energy_method in self.energy_methods])
>>>>>>> ce8e2b5f
        )

    def convert_energy(self, x):
        return self.__class__.__fn_energy__(x)

    def convert_distance(self, x):
        return self.__class__.__fn_distance__(x)

    def convert_forces(self, x):
        return self.__class__.__fn_forces__(x)

    def set_energy_unit(self, value: str):
        """
        Set a new energy unit for the dataset.
        """
        old_unit = self.energy_unit
        self.__energy_unit__ = value
        self.__class__.__fn_energy__ = get_conversion(old_unit, value)

    def set_distance_unit(self, value: str):
        """
        Set a new distance unit for the dataset.
        """
        old_unit = self.distance_unit
        self.__distance_unit__ = value
        self.__class__.__fn_distance__ = get_conversion(old_unit, value)

    def read_raw_entries(self):
        raise NotImplementedError

    def collate_list(self, list_entries):
        # concatenate entries
        res = {key: np.concatenate([r[key] for r in list_entries if r is not None], axis=0) for key in list_entries[0]}

        csum = np.cumsum(res.get("n_atoms"))
        x = np.zeros((csum.shape[0], 2), dtype=np.int32)
        x[1:, 0], x[:, 1] = csum[:-1], csum
        res["position_idx_range"] = x

        return res

    def save_preprocess(self, data_dict):
        # save memmaps
        logger.info("Preprocessing data and saving it to cache.")
        for key in self.data_keys:
            local_path = p_join(self.preprocess_path, f"{key}.mmap")
            out = np.memmap(local_path, mode="w+", dtype=data_dict[key].dtype, shape=data_dict[key].shape)
            out[:] = data_dict.pop(key)[:]
            out.flush()
            push_remote(local_path, overwrite=True)

        # save smiles and subset
        local_path = p_join(self.preprocess_path, "props.pkl")
        for key in ["name", "subset"]:
            data_dict[key] = np.unique(data_dict[key], return_inverse=True)

        with open(local_path, "wb") as f:
            pkl.dump(data_dict, f)
        push_remote(local_path, overwrite=True)

    def _convert_on_loading(self, x, key):
        if key == "energies":
            return self.convert_energy(x)
        elif key == "forces":
            return self.convert_forces(x)
        elif key == "atomic_inputs":
            x = np.array(x, dtype=np.float32)
            x[:, -3:] = self.convert_distance(x[:, -3:])
            return x
        else:
            return x

    def read_preprocess(self, overwrite_local_cache=False):
        logger.info("Reading preprocessed data.")
        logger.info(
            f"Dataset {self.__name__} with the following units:\n\
                     Energy: {self.energy_unit},\n\
                     Distance: {self.distance_unit},\n\
                     Forces: {self.force_unit if self.force_methods else 'None'}"
        )
        self.data = {}
        for key in self.data_keys:
            filename = p_join(self.preprocess_path, f"{key}.mmap")
            pull_locally(filename, overwrite=overwrite_local_cache)
            self.data[key] = np.memmap(filename, mode="r", dtype=self.data_types[key]).reshape(*self.data_shapes[key])

        filename = p_join(self.preprocess_path, "props.pkl")
        pull_locally(filename, overwrite=overwrite_local_cache)
        with open(filename, "rb") as f:
            tmp = pkl.load(f)
            for key in ["name", "subset", "n_atoms"]:
                x = tmp.pop(key)
                if len(x) == 2:
                    self.data[key] = x[0][x[1]]
                else:
                    self.data[key] = x

        for key in self.data:
            logger.info(f"Loaded {key} with shape {self.data[key].shape}, dtype {self.data[key].dtype}")

    def is_preprocessed(self):
        predicats = [copy_exists(p_join(self.preprocess_path, f"{key}.mmap")) for key in self.data_keys]
        predicats += [copy_exists(p_join(self.preprocess_path, "props.pkl"))]
        return all(predicats)

    def is_cached(self):
        """
        Check if the dataset is cached locally.
        """
        predicats = [os.path.exists(p_join(self.preprocess_path, f"{key}.mmap")) for key in self.data_keys]
        predicats += [os.path.exists(p_join(self.preprocess_path, "props.pkl"))]
        return all(predicats)

    def is_preprocessed_statistics(self):
        return bool(copy_exists(p_join(self.preprocess_path, "stats.pkl")))

    def preprocess(self, overwrite=False):
        if overwrite or not self.is_preprocessed():
            entries = self.read_raw_entries()
            res = self.collate_list(entries)
            self.save_preprocess(res)

    def save_xyz(self, idx: int, energy_method: int = 0, path: Optional[str] = None, ext=True):
        """
        Save the entry at index idx as an extxyz file.
        """
        if path is None:
            path = os.getcwd()
        at = self.get_ase_atoms(idx, ext=ext, energy_method=energy_method)
        write_extxyz(p_join(path, f"mol_{idx}.xyz"), at, plain=not ext)

    def to_xyz(self, energy_method: int = 0, path: Optional[str] = None):
        """
        Save dataset as single xyz file (extended xyz format).
        """
        with open(p_join(path if path else os.getcwd(), f"{self.__name__}.xyz"), "w") as f:
            for atoms in tqdm(
                self.as_iter(atoms=True, energy_method=energy_method),
                total=len(self),
                desc=f"Saving {self.__name__} as xyz file",
            ):
                write_extxyz(f, atoms, append=True)

    def get_ase_atoms(self, idx: int, energy_method: int = 0, ext=True):
        """
        Get the ASE atoms object for the entry at index idx.

        Parameters
        ----------
        idx : int
            Index of the entry.
        ext : bool, optional
            Whether to include additional informations
        """
        entry = self[idx]
        at = dict_to_atoms(entry, ext=ext, energy_method=energy_method)
        return at

    @requires_package("dscribe")
    @requires_package("datamol")
    def soap_descriptors(
        self,
        n_samples: Optional[Union[List[int], int]] = None,
        return_idxs: bool = True,
        progress: bool = True,
        **soap_kwargs,
    ) -> Dict[str, np.ndarray]:
        """
        Compute the SOAP descriptors for the dataset.

        Parameters
        ----------
        n_samples : Optional[Union[List[int],int]], optional
            Number of samples to use for the computation, by default None. If None, all the dataset is used.
            If a list of integers is provided, the descriptors are computed for each of the specified idx of samples.
        return_idxs : bool, optional
            Whether to return the indices of the samples used, by default True.
        progress : bool, optional
            Whether to show a progress bar, by default True.
        **soap_kwargs : dict
            Keyword arguments to pass to the SOAP descriptor.
            By defaut, the following values are used:
                - r_cut : 5.0
                - n_max : 8
                - l_max : 6
                - average : "inner"
                - periodic : False
                - compression : {"mode" : "mu1nu1"}

        Returns
        -------
        Dict[str, np.ndarray]
            Dictionary containing the following keys:
                - soap : np.ndarray of shape (N, M) containing the SOAP descriptors for the dataset
                - soap_kwargs : dict containing the keyword arguments used for the SOAP descriptor
                - idxs : np.ndarray of shape (N,) containing the indices of the samples used

        """
        import datamol as dm
        from dscribe.descriptors import SOAP

        if n_samples is None:
            idxs = list(range(len(self)))
        elif isinstance(n_samples, int):
            idxs = np.random.choice(len(self), size=n_samples, replace=False)
        else:  # list, set, np.ndarray
            idxs = n_samples
        datum = {}
        r_cut = soap_kwargs.pop("r_cut", 5.0)
        n_max = soap_kwargs.pop("n_max", 8)
        l_max = soap_kwargs.pop("l_max", 6)
        average = soap_kwargs.pop("average", "inner")
        periodic = soap_kwargs.pop("periodic", False)
        compression = soap_kwargs.pop("compression", {"mode": "mu1nu1"})
        soap = SOAP(
            species=self.chemical_species,
            periodic=periodic,
            r_cut=r_cut,
            n_max=n_max,
            l_max=l_max,
            average=average,
            compression=compression,
        )
        datum["soap_kwargs"] = {
            "r_cut": r_cut,
            "n_max": n_max,
            "l_max": l_max,
            "average": average,
            "compression": compression,
            "species": self.chemical_species,
            "periodic": periodic,
            **soap_kwargs,
        }

        def wrapper(idx):
            entry = self.get_ase_atoms(idx, ext=False)
            return soap.create(entry, centers=entry.positions)

        descr = dm.parallelized(wrapper, idxs, progress=progress, scheduler="threads", n_jobs=-1)
        datum["soap"] = np.vstack(descr)
        if return_idxs:
            datum["idxs"] = idxs
        return datum

    def as_iter(self, atoms: bool = False, energy_method: int = 0):
        """
        Return the dataset as an iterator.

        Parameters
        ----------
        atoms : bool, optional
            Whether to return the items as ASE atoms object, by default False
        """

        func = partial(self.get_ase_atoms, energy_method=energy_method) if atoms else self.__getitem__

        for i in range(len(self)):
            yield func(i)

    @property
    def _stats(self):
        return self.__stats__

    @property
    def average_n_atoms(self):
        """
        Average number of atoms in a molecule in the dataset.
        """
        if self.__average_nb_atoms__ is None:
            raise StatisticsNotAvailableError(self.__name__)
        return self.__average_nb_atoms__

    def get_statistics(self, normalization: str = "formation", return_none: bool = True):
        """
        Get the statistics of the dataset.
        normalization : str, optional
            Type of energy, by default "formation", must be one of ["formation", "total",
            "residual_regression", "per_atom_formation", "per_atom_residual_regression"]
        return_none : bool, optional
            Whether to return None if the statistics for the forces are not available, by default True
            Otherwise, the statistics for the forces are set to 0.0
        """
        stats = deepcopy(self._stats)
        if len(stats) == 0:
            raise StatisticsNotAvailableError(self.__name__)
        if normalization not in POSSIBLE_NORMALIZATION:
            raise NormalizationNotAvailableError(normalization)
        selected_stats = stats[normalization]
        if len(self.force_methods) == 0 and not return_none:
            selected_stats.update(
                {
                    "forces": {
                        "mean": np.array([0.0]),
                        "std": np.array([0.0]),
                        "components": {
                            "mean": np.array([[0.0], [0.0], [0.0]]),
                            "std": np.array([[0.0], [0.0], [0.0]]),
                            "rms": np.array([[0.0], [0.0], [0.0]]),
                        },
                    }
                }
            )
        # cycle trough dict to convert units
        for key in selected_stats:
            if key == "forces":
                for key2 in selected_stats[key]:
                    if key2 != "components":
                        selected_stats[key][key2] = self.convert_forces(selected_stats[key][key2])
                    else:
                        for key2 in selected_stats[key]["components"]:
                            selected_stats[key]["components"][key2] = self.convert_forces(
                                selected_stats[key]["components"][key2]
                            )
            else:
                for key2 in selected_stats[key]:
                    selected_stats[key][key2] = self.convert_energy(selected_stats[key][key2])
        return selected_stats

    def __str__(self):
        return f"{self.__name__}"

    def __repr__(self):
        return f"{self.__name__}"

    def __len__(self):
        return self.data["energies"].shape[0]

    def __smiles_converter__(self, x):
        """util function to convert string to smiles: useful if the smiles is
        encoded in a different format than its display format
        """
        return x

    def __getitem__(self, idx: int):
        shift = MAX_CHARGE
        p_start, p_end = self.data["position_idx_range"][idx]
        input = self.data["atomic_inputs"][p_start:p_end]
        z, c, positions, energies = (
            np.array(input[:, 0], dtype=np.int32),
            np.array(input[:, 1], dtype=np.int32),
            np.array(input[:, -3:], dtype=np.float32),
            np.array(self.data["energies"][idx], dtype=np.float32),
        )
        name = self.__smiles_converter__(self.data["name"][idx])
        subset = self.data["subset"][idx]

        if "forces" in self.data:
            forces = np.array(self.data["forces"][p_start:p_end], dtype=np.float32)
        else:
            forces = None
        return Bunch(
            positions=positions,
            atomic_numbers=z,
            charges=c,
            e0=self.__isolated_atom_energies__[..., z, c + shift].T,
            linear_e0=self.new_e0s[..., z, c + shift].T if hasattr(self, "new_e0s") else None,
            energies=energies,
            name=name,
            subset=subset,
            forces=forces,
        )<|MERGE_RESOLUTION|>--- conflicted
+++ resolved
@@ -17,7 +17,6 @@
 
 from openqdc.utils.constants import (
     ATOM_SYMBOLS,
-    ATOM_TABLE,
     MAX_CHARGE,
     NB_ATOMIC_FEATURES,
     NOT_DEFINED,
@@ -37,60 +36,11 @@
     push_remote,
     set_cache_dir,
 )
-<<<<<<< HEAD
-from openqdc.utils.molecule import z_to_formula
-=======
->>>>>>> ce8e2b5f
 from openqdc.utils.package_utils import requires_package
 from openqdc.utils.regressor import Regressor
 from openqdc.utils.units import get_conversion
 
 
-<<<<<<< HEAD
-def _extract_entry(
-    df: pd.DataFrame,
-    i: int,
-    subset: str,
-    energy_target_names: List[str],
-    force_target_names: Optional[List[str]] = None,
-) -> Dict[str, np.ndarray]:
-    x = np.array([ATOM_TABLE.GetAtomicNumber(s) for s in df["symbols"][i]])
-    xs = np.stack((x, np.zeros_like(x)), axis=-1)
-    positions = df["geometry"][i].reshape((-1, 3))
-    energies = np.array([df[k][i] for k in energy_target_names])
-
-    res = dict(
-        name=np.array([df["name"][i]]),
-        subset=np.array([subset if subset is not None else z_to_formula(x)]),
-        energies=energies.reshape((1, -1)).astype(np.float32),
-        atomic_inputs=np.concatenate((xs, positions), axis=-1, dtype=np.float32),
-        n_atoms=np.array([x.shape[0]], dtype=np.int32),
-    )
-    if force_target_names is not None and len(force_target_names) > 0:
-        forces = np.zeros((positions.shape[0], 3, len(force_target_names)), dtype=np.float32)
-        forces += np.nan
-        for j, k in enumerate(force_target_names):
-            if len(df[k][i]) != 0:
-                forces[:, :, j] = df[k][i].reshape((-1, 3))
-        res["forces"] = forces
-
-    return res
-
-
-def read_qc_archive_h5(
-    raw_path: str, subset: str, energy_target_names: List[str], force_target_names: List[str]
-) -> List[Dict[str, np.ndarray]]:
-    """Extracts data from the HDF5 archive file."""
-    data = load_hdf5_file(raw_path)
-    data_t = {k2: data[k1][k2][:] for k1 in data.keys() for k2 in data[k1].keys()}
-
-    n = len(data_t["molecule_id"])
-    samples = [_extract_entry(data_t, i, subset, energy_target_names, force_target_names) for i in tqdm(range(n))]
-    return samples
-
-
-=======
->>>>>>> ce8e2b5f
 class BaseDataset:
     """
     Base class for datasets in the openQDC package.
@@ -183,7 +133,7 @@
 
     @property
     def energy_methods(self):
-        return self.__energy_methods__
+        return [str(i) for i in self.__energy_methods__]
 
     @property
     def force_methods(self):
@@ -395,7 +345,7 @@
     @property
     def force_mask(self):
         if len(self.__class__.__force_mask__) == 0:
-            self.__class__.__force_mask__ = [False] * len(self.energy_methods)
+            self.__class__.__force_mask__ = [False] * len(self.__energy_methods__)
         return self.__class__.__force_mask__
 
     def _set_units(self, en, ds):
@@ -412,15 +362,11 @@
             self.__class__.__fn_forces__ = get_conversion(old_en + "/" + old_ds, self.__forces_unit__)
 
     def _set_isolated_atom_energies(self):
-        if self.energy_methods is None:
+        if self.__energy_methods__ is None:
             logger.error("No energy methods defined for this dataset.")
         f = get_conversion("hartree", self.__energy_unit__)
         self.__isolated_atom_energies__ = f(
-<<<<<<< HEAD
-            np.array([en_method.atom_energies_matrix for en_method in self.energy_methods])
-=======
-            np.array([IsolatedAtomEnergyFactory.get_matrix(energy_method) for energy_method in self.energy_methods])
->>>>>>> ce8e2b5f
+            np.array([en_method.atom_energies_matrix for en_method in self.__energy_methods__])
         )
 
     def convert_energy(self, x):
