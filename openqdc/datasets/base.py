"""The BaseDataset defining shared functionality between all datasets."""

import os
import pickle as pkl
from copy import deepcopy
from itertools import compress
from os.path import join as p_join
from typing import Dict, List, Optional, Union

import numpy as np
import pandas as pd
from ase.io.extxyz import write_extxyz
from loguru import logger
from sklearn.utils import Bunch
from tqdm import tqdm

from openqdc.utils.atomization_energies import (
    IsolatedAtomEnergyFactory,
    chemical_symbols,
)
from openqdc.utils.constants import (
    NB_ATOMIC_FEATURES,
    NOT_DEFINED,
    POSSIBLE_NORMALIZATION,
)
from openqdc.utils.exceptions import (
    DatasetNotAvailableError,
    NormalizationNotAvailableError,
    StatisticsNotAvailableError,
)
from openqdc.utils.io import (
    copy_exists,
    dict_to_atoms,
    get_local_cache,
    load_hdf5_file,
    load_pkl,
    pull_locally,
    push_remote,
    set_cache_dir,
)
from openqdc.utils.molecule import atom_table, z_to_formula
from openqdc.utils.package_utils import requires_package
from openqdc.utils.regressor import Regressor
from openqdc.utils.units import get_conversion


def _extract_entry(
    df: pd.DataFrame,
    i: int,
    subset: str,
    energy_target_names: List[str],
    force_target_names: Optional[List[str]] = None,
) -> Dict[str, np.ndarray]:
    x = np.array([atom_table.GetAtomicNumber(s) for s in df["symbols"][i]])
    xs = np.stack((x, np.zeros_like(x)), axis=-1)
    positions = df["geometry"][i].reshape((-1, 3))
    energies = np.array([df[k][i] for k in energy_target_names])

    res = dict(
        name=np.array([df["name"][i]]),
        subset=np.array([subset if subset is not None else z_to_formula(x)]),
        energies=energies.reshape((1, -1)).astype(np.float32),
        atomic_inputs=np.concatenate((xs, positions), axis=-1, dtype=np.float32),
        n_atoms=np.array([x.shape[0]], dtype=np.int32),
    )
    if force_target_names is not None and len(force_target_names) > 0:
        forces = np.zeros((positions.shape[0], 3, len(force_target_names)), dtype=np.float32)
        forces += np.nan
        for j, k in enumerate(force_target_names):
            if len(df[k][i]) != 0:
                forces[:, :, j] = df[k][i].reshape((-1, 3))
        res["forces"] = forces

    return res


def read_qc_archive_h5(
    raw_path: str, subset: str, energy_target_names: List[str], force_target_names: List[str]
) -> List[Dict[str, np.ndarray]]:
    """Extracts data from the HDF5 archive file."""
    data = load_hdf5_file(raw_path)
    data_t = {k2: data[k1][k2][:] for k1 in data.keys() for k2 in data[k1].keys()}

    n = len(data_t["molecule_id"])
    samples = [_extract_entry(data_t, i, subset, energy_target_names, force_target_names) for i in tqdm(range(n))]
    return samples


class BaseDataset:
    """
    Base class for datasets in the openQDC package.
    """

    energy_target_names = []
    force_target_names = []
    __energy_methods__ = []
    __force_mask__ = []
    __isolated_atom_energies__ = []
    __energy_unit__ = "hartree"
    __distance_unit__ = "ang"
    __forces_unit__ = "hartree/ang"
    __fn_energy__ = lambda x: x
    __fn_distance__ = lambda x: x
    __fn_forces__ = lambda x: x
    __average_nb_atoms__ = None
    __stats__ = {}

    def __init__(
        self,
        energy_unit: Optional[str] = None,
        distance_unit: Optional[str] = None,
        overwrite_local_cache: bool = False,
        cache_dir: Optional[str] = None,
        recompute_statistics: bool = False,
        regressor_kwargs={
            "solver_type": "linear",
            "sub_sample": None,
            "stride": 1,
        },
    ) -> None:
        """

        Parameters
        ----------
        energy_unit
            Energy unit to convert dataset to. Supported units: ["kcal/mol", "kj/mol", "hartree", "ev"]
        distance_unit
            Distance unit to convert dataset to. Supported units: ["ang", "nm", "bohr"]
        overwrite_local_cache
            Whether to overwrite the locally cached dataset.
        cache_dir
            Cache directory location. Defaults to "~/.cache/openqdc"
        recompute_statistics
            Whether to recompute the statistics of the dataset.
        regressor_kwargs
            Dictionary of keyword arguments to pass to the regressor.
            Default: {"solver_type": "linear", "sub_sample": None, "stride": 1}
            solver_type can be one of ["linear", "ridge"]
        """
        set_cache_dir(cache_dir)
        self.data = None
        self.recompute_statistics = recompute_statistics
        self.regressor_kwargs = regressor_kwargs
        if not self.is_preprocessed():
            raise DatasetNotAvailableError(self.__name__)
        else:
            self.read_preprocess(overwrite_local_cache=overwrite_local_cache)
        self._post_init(overwrite_local_cache, energy_unit, distance_unit)

    def _post_init(
        self,
        overwrite_local_cache: bool = False,
        energy_unit: Optional[str] = None,
        distance_unit: Optional[str] = None,
    ) -> None:
        self._set_units(None, None)
        self._set_isolated_atom_energies()
        self._precompute_statistics(overwrite_local_cache=overwrite_local_cache)
        try:
            self._set_new_e0s_unit(energy_unit)
        except:  # noqa
            pass
        self._set_units(energy_unit, distance_unit)
        self._convert_data()
        self._set_isolated_atom_energies()

    @classmethod
    def no_init(cls):
        """
        Class method to avoid the __init__ method to be called when the class is instanciated.
        Useful for debugging purposes or preprocessing data.
        """
        return cls.__new__(cls)

    def _convert_data(self):
        logger.info(
            f"Converting {self.__name__} data to the following units:\n\
                     Energy: {self.energy_unit},\n\
                     Distance: {self.distance_unit},\n\
                     Forces: {self.force_unit if self.force_methods else 'None'}"
        )
        for key in self.data_keys:
            self.data[key] = self._convert_on_loading(self.data[key], key)

    def _set_lin_atom_species_dict(self, E0s, covs, zs):
        atomic_energies_dict = {}
        for i, z in enumerate(zs):
            atomic_energies_dict[z] = E0s[i]
        self.linear_e0s = atomic_energies_dict

    def _compute_linear_e0s(self):
        try:
            regressor = Regressor.from_openqdc_dataset(self, **self.regressor_kwargs)
            E0s, cov = regressor.solve()
        except np.linalg.LinAlgError:
            logger.warning(f"Failed to compute E0s using {regressor.solver_type} regression.")
            raise np.linalg.LinAlgError
        self._set_lin_atom_species_dict(E0s, cov, regressor.numbers)

    def _precompute_statistics(self, overwrite_local_cache: bool = False):
        local_path = p_join(self.preprocess_path, "stats.pkl")
        if self.is_preprocessed_statistics() and not (overwrite_local_cache or self.recompute_statistics):
            stats = load_pkl(local_path)
            try:
                self.linear_e0s = stats.get("linear_regression_values")
                self._set_linear_e0s()
            except Exception:
                logger.warning(f"Failed to load linear regression values for {self.__name__} dataset.")
            logger.info("Loaded precomputed statistics")
        else:
            logger.info("Precomputing relevant statistics")
            stats = self._precompute_E()
            forces_dict = self._precompute_F()
            for key in stats:
                if key != "linear_regression_values":
                    stats[key].update({"forces": forces_dict})
            with open(local_path, "wb") as f:
                pkl.dump(stats, f)
        self._compute_average_nb_atoms()
        self.__stats__ = stats

    def _compute_average_nb_atoms(self):
        self.__average_nb_atoms__ = np.mean(self.data["n_atoms"])

    def _set_linear_e0s(self):
        new_e0s = [np.zeros((max(self.numbers) + 1, 21)) for _ in range(len(self.__energy_methods__))]
        for z, e0 in self.linear_e0s.items():
            for i in range(len(self.__energy_methods__)):
                new_e0s[i][z, :] = e0[i]
        self.new_e0s = np.array(new_e0s)

    def _precompute_E(self):
        splits_idx = self.data["position_idx_range"][:, 1]
        s = np.array(self.data["atomic_inputs"][:, :2], dtype=int)
        s[:, 1] += IsolatedAtomEnergyFactory.max_charge
        matrixs = [matrix[s[:, 0], s[:, 1]] for matrix in self.__isolated_atom_energies__]
        REGRESSOR_SUCCESS = False
        try:
            self._compute_linear_e0s()
            self._set_linear_e0s()
            linear_matrixs = [matrix[s[:, 0], s[:, 1]] for matrix in self.new_e0s]
            REGRESSOR_SUCCESS = True
        except np.linalg.LinAlgError:
            logger.warning(f"Failed to compute linear regression values for {self.__name__} dataset.")
        converted_energy_data = self.data["energies"]
        # calculation per molecule formation energy statistics
        E, E_lin = [], []
        for i, matrix in enumerate(matrixs):
            c = np.cumsum(np.append([0], matrix))[splits_idx]
            c[1:] = c[1:] - c[:-1]
            E.append(converted_energy_data[:, i] - c)
            if REGRESSOR_SUCCESS:
                c = np.cumsum(np.append([0], linear_matrixs[i]))[splits_idx]
                c[1:] = c[1:] - c[:-1]
                E_lin.append(converted_energy_data[:, i] - c)
        E = np.array(E).T
        inter_E_mean = np.nanmean(E / self.data["n_atoms"][:, None], axis=0)
        inter_E_std = np.nanstd(E / self.data["n_atoms"][:, None], axis=0)
        formation_E_mean = np.nanmean(E, axis=0)
        formation_E_std = np.nanstd(E, axis=0)
        total_E_mean = np.nanmean(converted_energy_data, axis=0)
        total_E_std = np.nanstd(converted_energy_data, axis=0)
        statistics_dict = {
            "formation": {"energy": {"mean": np.atleast_2d(formation_E_mean), "std": np.atleast_2d(formation_E_std)}},
            "per_atom_formation": {"energy": {"mean": np.atleast_2d(inter_E_mean), "std": np.atleast_2d(inter_E_std)}},
            "total": {"energy": {"mean": np.atleast_2d(total_E_mean), "std": np.atleast_2d(total_E_std)}},
        }
        if REGRESSOR_SUCCESS:
            E_lin = np.array(E_lin).T
            linear_E_mean = np.nanmean(E_lin, axis=0)
            linear_E_std = np.nanstd(E_lin, axis=0)
            linear_inter_E_mean = np.nanmean(E_lin / self.data["n_atoms"][:, None], axis=0)
            linear_inter_E_std = np.nanstd(E_lin / self.data["n_atoms"][:, None], axis=0)
            statistics_dict.update(
                {
                    "residual_regression": {
                        "energy": {"mean": np.atleast_2d(linear_E_mean), "std": np.atleast_2d(linear_E_std)}
                    },
                    "per_atom_residual_regression": {
                        "energy": {"mean": np.atleast_2d(linear_inter_E_mean), "std": np.atleast_2d(linear_inter_E_std)}
                    },
                    "linear_regression_values": self.linear_e0s,
                }
            )
        return statistics_dict

    def _precompute_F(self):
        if len(self.force_methods) == 0:
            return NOT_DEFINED
        converted_force_data = self.convert_forces(self.data["forces"])
        force_mean = np.nanmean(converted_force_data, axis=0)
        force_std = np.nanstd(converted_force_data, axis=0)
        force_rms = np.sqrt(np.nanmean(converted_force_data**2, axis=0))
        return {
            "mean": np.atleast_2d(force_mean.mean(axis=0)),
            "std": np.atleast_2d(force_std.mean(axis=0)),
            "components": {"rms": force_rms, "std": force_std, "mean": force_mean},
        }

    @property
    def numbers(self):
        if hasattr(self, "_numbers"):
            return self._numbers
        self._numbers = pd.unique(self.data["atomic_inputs"][..., 0]).astype(np.int32)
        return self._numbers

    @property
    def charges(self):
        if hasattr(self, "_charges"):
            return self._charges
        self._charges = np.unique(self.data["atomic_inputs"][..., :2], axis=0).astype(np.int32)
        return self._charges

    @property
    def min_max_charges(self):
        if hasattr(self, "_min_max_charges"):
            return self._min_max_charges
        self._min_max_charges = np.min(self.charges[:, 1]), np.max(self.charges[:, 1])
        return self._min_max_charges

    @property
    def chemical_species(self):
        return np.array(chemical_symbols)[self.numbers]

    @property
    def energy_unit(self):
        return self.__energy_unit__

    @property
    def distance_unit(self):
        return self.__distance_unit__

    @property
    def force_unit(self):
        return self.__forces_unit__

    @property
    def root(self):
        return p_join(get_local_cache(), self.__name__)

    @property
    def preprocess_path(self):
        path = p_join(self.root, "preprocessed")
        os.makedirs(path, exist_ok=True)
        return path

    @property
    def data_keys(self):
        keys = list(self.data_types.keys())
        if len(self.force_methods) == 0:
            keys.remove("forces")
        return keys

    @property
    def data_types(self):
        return {
            "atomic_inputs": np.float32,
            "position_idx_range": np.int32,
            "energies": np.float32,
            "forces": np.float32,
        }

    @property
    def data_shapes(self):
        return {
            "atomic_inputs": (-1, NB_ATOMIC_FEATURES),
            "position_idx_range": (-1, 2),
            "energies": (-1, len(self.energy_target_names)),
            "forces": (-1, 3, len(self.force_target_names)),
        }

    @property
    def atoms_per_molecules(self):
        try:
            if hasattr(self, "_n_atoms"):
                return self._n_atoms
            self._n_atoms = self.data["n_atoms"]
            return self._n_atoms
        except:  # noqa
            return None

<<<<<<< HEAD
    def _set_new_e0s_unit(self, en):
        old_en = self.energy_unit
        en = en if en is not None else old_en
        f = get_conversion(old_en, en)
        self.new_e0s = f(self.new_e0s)
=======
    @property
    def energy_methods(self):
        return self.__class__.__energy_methods__

    @property
    def force_methods(self):
        return list(compress(self.energy_methods, self.force_mask))

    @property
    def force_mask(self):
        if len(self.__class__.__force_mask__) == 0:
            self.__class__.__force_mask__ = [False] * len(self.energy_methods)
        return self.__class__.__force_mask__
>>>>>>> 9ac602ef

    def _set_units(self, en, ds):
        old_en, old_ds = self.energy_unit, self.distance_unit
        en = en if en is not None else old_en
        ds = ds if ds is not None else old_ds

        # if en is None:
        self.set_energy_unit(en)
        # if ds is not None:
        self.set_distance_unit(ds)
        if self.force_methods:
            self.__forces_unit__ = self.energy_unit + "/" + self.distance_unit
            self.__class__.__fn_forces__ = get_conversion(old_en + "/" + old_ds, self.__forces_unit__)

    def _set_isolated_atom_energies(self):
        if self.energy_methods is None:
            logger.error("No energy methods defined for this dataset.")
        f = get_conversion("hartree", self.__energy_unit__)

        self.__isolated_atom_energies__ = f(
            np.array([IsolatedAtomEnergyFactory.get_matrix(en_method) for en_method in self.energy_methods])
        )

    def convert_energy(self, x):
        return self.__class__.__fn_energy__(x)

    def convert_distance(self, x):
        return self.__class__.__fn_distance__(x)

    def convert_forces(self, x):
        return self.__class__.__fn_forces__(x)

    def set_energy_unit(self, value: str):
        """
        Set a new energy unit for the dataset.
        """
        old_unit = self.energy_unit
        self.__energy_unit__ = value
        self.__class__.__fn_energy__ = get_conversion(old_unit, value)

    def set_distance_unit(self, value: str):
        """
        Set a new distance unit for the dataset.
        """
        old_unit = self.distance_unit
        self.__distance_unit__ = value
        self.__class__.__fn_distance__ = get_conversion(old_unit, value)

    def read_raw_entries(self):
        raise NotImplementedError

    def collate_list(self, list_entries):
        # concatenate entries
        res = {key: np.concatenate([r[key] for r in list_entries if r is not None], axis=0) for key in list_entries[0]}

        csum = np.cumsum(res.get("n_atoms"))
        x = np.zeros((csum.shape[0], 2), dtype=np.int32)
        x[1:, 0], x[:, 1] = csum[:-1], csum
        res["position_idx_range"] = x

        return res

    def save_preprocess(self, data_dict):
        # save memmaps
        logger.info("Preprocessing data and saving it to cache.")
        for key in self.data_keys:
            local_path = p_join(self.preprocess_path, f"{key}.mmap")
            out = np.memmap(local_path, mode="w+", dtype=data_dict[key].dtype, shape=data_dict[key].shape)
            out[:] = data_dict.pop(key)[:]
            out.flush()
            push_remote(local_path, overwrite=True)

        # save smiles and subset
        local_path = p_join(self.preprocess_path, "props.pkl")
        for key in ["name", "subset"]:
            data_dict[key] = np.unique(data_dict[key], return_inverse=True)

        with open(local_path, "wb") as f:
            pkl.dump(data_dict, f)
        push_remote(local_path, overwrite=True)

    def _convert_on_loading(self, x, key):
        if key == "energies":
            return self.convert_energy(x)
        elif key == "forces":
            return self.convert_forces(x)
        elif key == "atomic_inputs":
            x = np.array(x, dtype=np.float32)
            x[:, -3:] = self.convert_distance(x[:, -3:])
            return x
        else:
            return x

    def read_preprocess(self, overwrite_local_cache=False):
        logger.info("Reading preprocessed data.")
        logger.info(
            f"Dataset {self.__name__} with the following units:\n\
                     Energy: {self.energy_unit},\n\
                     Distance: {self.distance_unit},\n\
                     Forces: {self.force_unit if self.force_methods else 'None'}"
        )
        self.data = {}
        for key in self.data_keys:
            filename = p_join(self.preprocess_path, f"{key}.mmap")
            pull_locally(filename, overwrite=overwrite_local_cache)
            self.data[key] = np.memmap(filename, mode="r", dtype=self.data_types[key]).reshape(self.data_shapes[key])

        filename = p_join(self.preprocess_path, "props.pkl")
        pull_locally(filename, overwrite=overwrite_local_cache)
        with open(filename, "rb") as f:
            tmp = pkl.load(f)
            for key in ["name", "subset", "n_atoms"]:
                x = tmp.pop(key)
                if len(x) == 2:
                    self.data[key] = x[0][x[1]]
                else:
                    self.data[key] = x

        for key in self.data:
            logger.info(f"Loaded {key} with shape {self.data[key].shape}, dtype {self.data[key].dtype}")

    def is_preprocessed(self):
        predicats = [copy_exists(p_join(self.preprocess_path, f"{key}.mmap")) for key in self.data_keys]
        predicats += [copy_exists(p_join(self.preprocess_path, "props.pkl"))]
        return all(predicats)

    def is_cached(self):
        """
        Check if the dataset is cached locally.
        """
        predicats = [os.path.exists(p_join(self.preprocess_path, f"{key}.mmap")) for key in self.data_keys]
        predicats += [os.path.exists(p_join(self.preprocess_path, "props.pkl"))]
        return all(predicats)

    def is_preprocessed_statistics(self):
        return bool(copy_exists(p_join(self.preprocess_path, "stats.pkl")))

    def preprocess(self, overwrite=False):
        if overwrite or not self.is_preprocessed():
            entries = self.read_raw_entries()
            res = self.collate_list(entries)
            self.save_preprocess(res)

    def save_xyz(self, idx: int, path: Optional[str] = None, ext=True):
        """
        Save the entry at index idx as an extxyz file.
        """
        if path is None:
            path = os.getcwd()
        at = self.get_ase_atoms(idx, ext=ext)
        write_extxyz(p_join(path, f"mol_{idx}.xyz"), at)

    def get_ase_atoms(self, idx: int, ext=True):
        """
        Get the ASE atoms object for the entry at index idx.

        Parameters
        ----------
        idx : int
            Index of the entry.
        ext : bool, optional
            Whether to include additional informations
        """
        entry = self[idx]
        # _ = entry.pop("forces")
        at = dict_to_atoms(entry, ext=ext)
        return at

    @requires_package("dscribe")
    @requires_package("datamol")
    def soap_descriptors(
        self,
        n_samples: Optional[Union[List[int], int]] = None,
        return_idxs: bool = True,
        progress: bool = True,
        **soap_kwargs,
    ) -> Dict[str, np.ndarray]:
        """
        Compute the SOAP descriptors for the dataset.

        Parameters
        ----------
        n_samples : Optional[Union[List[int],int]], optional
            Number of samples to use for the computation, by default None. If None, all the dataset is used.
            If a list of integers is provided, the descriptors are computed for each of the specified idx of samples.
        return_idxs : bool, optional
            Whether to return the indices of the samples used, by default True.
        progress : bool, optional
            Whether to show a progress bar, by default True.
        **soap_kwargs : dict
            Keyword arguments to pass to the SOAP descriptor.
            By defaut, the following values are used:
                - r_cut : 5.0
                - n_max : 8
                - l_max : 6
                - average : "inner"
                - periodic : False
                - compression : {"mode" : "mu1nu1"}

        Returns
        -------
        Dict[str, np.ndarray]
            Dictionary containing the following keys:
                - soap : np.ndarray of shape (N, M) containing the SOAP descriptors for the dataset
                - soap_kwargs : dict containing the keyword arguments used for the SOAP descriptor
                - idxs : np.ndarray of shape (N,) containing the indices of the samples used

        """
        import datamol as dm
        from dscribe.descriptors import SOAP

        if n_samples is None:
            idxs = list(range(len(self)))
        elif isinstance(n_samples, int):
            idxs = np.random.choice(len(self), size=n_samples, replace=False)
        else:  # list, set, np.ndarray
            idxs = n_samples
        datum = {}
        r_cut = soap_kwargs.pop("r_cut", 5.0)
        n_max = soap_kwargs.pop("n_max", 8)
        l_max = soap_kwargs.pop("l_max", 6)
        average = soap_kwargs.pop("average", "inner")
        periodic = soap_kwargs.pop("periodic", False)
        compression = soap_kwargs.pop("compression", {"mode": "mu1nu1"})
        soap = SOAP(
            species=self.chemical_species,
            periodic=periodic,
            r_cut=r_cut,
            n_max=n_max,
            l_max=l_max,
            average=average,
            compression=compression,
        )
        datum["soap_kwargs"] = {
            "r_cut": r_cut,
            "n_max": n_max,
            "l_max": l_max,
            "average": average,
            "compression": compression,
            "species": self.chemical_species,
            "periodic": periodic,
            **soap_kwargs,
        }

        def wrapper(idx):
            entry = self.get_ase_atoms(idx, ext=False)
            return soap.create(entry, centers=entry.positions)

        descr = dm.parallelized(wrapper, idxs, progress=progress, scheduler="threads", n_jobs=-1)
        datum["soap"] = np.vstack(descr)
        if return_idxs:
            datum["idxs"] = idxs
        return datum

    def as_iter(self, atoms: bool = False):
        """
        Return the dataset as an iterator.

        Parameters
        ----------
        atoms : bool, optional
            Whether to return the items as ASE atoms object, by default False
        """
        func = self.get_ase_atoms if atoms else self.__getitem__
        for i in range(len(self)):
            yield func(i)

    @property
    def _stats(self):
        return self.__stats__

    @property
    def average_n_atoms(self):
        """
        Average number of atoms in a molecule in the dataset.
        """
        if self.__average_nb_atoms__ is None:
            raise StatisticsNotAvailableError(self.__name__)
        return self.__average_nb_atoms__

    def get_statistics(self, normalization: str = "formation", return_none: bool = True):
        """
        Get the statistics of the dataset.
        normalization : str, optional
            Type of energy, by default "formation", must be one of ["formation", "total",
            "residual_regression", "per_atom_formation", "per_atom_residual_regression"]
        return_none : bool, optional
            Whether to return None if the statistics for the forces are not available, by default True
            Otherwise, the statistics for the forces are set to 0.0
        """
        stats = deepcopy(self._stats)
        if len(stats) == 0:
            raise StatisticsNotAvailableError(self.__name__)
        if normalization not in POSSIBLE_NORMALIZATION:
            raise NormalizationNotAvailableError(normalization)
        selected_stats = stats[normalization]
        if len(self.force_methods) == 0 and not return_none:
            selected_stats.update(
                {
                    "forces": {
                        "mean": np.array([0.0]),
                        "std": np.array([0.0]),
                        "components": {
                            "mean": np.array([[0.0], [0.0], [0.0]]),
                            "std": np.array([[0.0], [0.0], [0.0]]),
                            "rms": np.array([[0.0], [0.0], [0.0]]),
                        },
                    }
                }
            )
        # cycle trough dict to convert units
        for key in selected_stats:
            if key == "forces":
                for key2 in selected_stats[key]:
                    if key2 != "components":
                        selected_stats[key][key2] = self.convert_forces(selected_stats[key][key2])
                    else:
                        for key2 in selected_stats[key]["components"]:
                            selected_stats[key]["components"][key2] = self.convert_forces(
                                selected_stats[key]["components"][key2]
                            )
            else:
                for key2 in selected_stats[key]:
                    selected_stats[key][key2] = self.convert_energy(selected_stats[key][key2])
        return selected_stats

    def __str__(self):
        return f"{self.__name__}"

    def __repr__(self):
        return f"{self.__name__}"

    def __len__(self):
        return self.data["energies"].shape[0]

    def __smiles_converter__(self, x):
        """util function to convert string to smiles: useful if the smiles is
        encoded in a different format than its display format
        """
        return x

    def __getitem__(self, idx: int):
        shift = IsolatedAtomEnergyFactory.max_charge
        p_start, p_end = self.data["position_idx_range"][idx]
        input = self.data["atomic_inputs"][p_start:p_end]
        z, c, positions, energies = (
            np.array(input[:, 0], dtype=np.int32),
            np.array(input[:, 1], dtype=np.int32),
            np.array(input[:, -3:], dtype=np.float32),
            np.array(self.data["energies"][idx], dtype=np.float32),
        )
        name = self.__smiles_converter__(self.data["name"][idx])
        subset = self.data["subset"][idx]

        if "forces" in self.data:
            forces = np.array(self.data["forces"][p_start:p_end], dtype=np.float32)
        else:
            forces = None
        return Bunch(
            positions=positions,
            atomic_numbers=z,
            charges=c,
            e0=self.__isolated_atom_energies__[..., z, c + shift].T,
            linear_e0=self.new_e0s[..., z, c + shift].T if hasattr(self, "new_e0s") else None,
            energies=energies,
            name=name,
            subset=subset,
            forces=forces,
        )<|MERGE_RESOLUTION|>--- conflicted
+++ resolved
@@ -95,6 +95,7 @@
     force_target_names = []
     __energy_methods__ = []
     __force_mask__ = []
+
     __isolated_atom_energies__ = []
     __energy_unit__ = "hartree"
     __distance_unit__ = "ang"
@@ -171,6 +172,13 @@
         Useful for debugging purposes or preprocessing data.
         """
         return cls.__new__(cls)
+
+    @property
+    def __force_methods__(self):
+        """
+        For backward compatibility. To be removed in the future.
+        """
+        return self.force_methods
 
     def _convert_data(self):
         logger.info(
@@ -379,13 +387,12 @@
         except:  # noqa
             return None
 
-<<<<<<< HEAD
     def _set_new_e0s_unit(self, en):
         old_en = self.energy_unit
         en = en if en is not None else old_en
         f = get_conversion(old_en, en)
         self.new_e0s = f(self.new_e0s)
-=======
+
     @property
     def energy_methods(self):
         return self.__class__.__energy_methods__
@@ -399,7 +406,6 @@
         if len(self.__class__.__force_mask__) == 0:
             self.__class__.__force_mask__ = [False] * len(self.energy_methods)
         return self.__class__.__force_mask__
->>>>>>> 9ac602ef
 
     def _set_units(self, en, ds):
         old_en, old_ds = self.energy_unit, self.distance_unit
