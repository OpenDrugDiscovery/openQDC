import os
from os.path import join as p_join
from typing import Dict

import datamol as dm
import numpy as np
import pandas as pd

from openqdc.datasets.base import BaseDataset
from openqdc.methods import PotentialMethod
from openqdc.utils.molecule import z_to_formula
from openqdc.utils.package_utils import requires_package


def to_mol(entry, metadata) -> Dict[str, np.ndarray]:
    Z, R, E, F = entry[:4]
    C = np.zeros_like(Z)
    E[0] = metadata["DFT TOTAL ENERGY"]

    res = dict(
        atomic_inputs=np.concatenate((Z[:, None], C[:, None], R), axis=-1).astype(np.float32),
        name=np.array([metadata["SMILES"]]),
        energies=E[:, None].astype(np.float64),
        forces=F[:, :, None].astype(np.float32),
        n_atoms=np.array([Z.shape[0]], dtype=np.int32),
        subset=np.array([z_to_formula(Z)]),
    )

    return res


@requires_package("nablaDFT")
def read_chunk_from_db(raw_path, start_idx, stop_idx, labels, step_size=1000):
    from nablaDFT.dataset import HamiltonianDatabase

    print(f"Loading from {start_idx} to {stop_idx}")
    db = HamiltonianDatabase(raw_path)
    idxs = list(np.arange(start_idx, stop_idx))
    n, s = len(idxs), step_size

    cursor = db._get_connection().cursor()
    data_idxs = cursor.execute("""SELECT * FROM dataset_ids WHERE id IN (""" + str(idxs)[1:-1] + ")").fetchall()
    c_idxs = [tuple(x[1:]) for x in data_idxs]

    samples = [
        to_mol(entry, labels[c_idxs[i + j]]) for i in range(0, n, s) for j, entry in enumerate(db[idxs[i : i + s]])
    ]
    return samples


class NablaDFT(BaseDataset):
    """
    NablaDFT is a dataset constructed from a subset of the
    [Molecular Sets (MOSES) dataset](https://github.com/molecularsets/moses) consisting of 1 million molecules
    with 5,340,152 unique conformations. Conformations for each molecule are generated in 2 steps. First, a set of
    conformations are generated using RDKit. Second, using Butina Clustering Method on conformations, clusters that
    cover 95% of the conformations are selected and the centroids of those clusters are selected as the final set.
    This results in 1-62 conformations per molecule. For generating quantum properties, Kohn-Sham method at
    wB97X-D/def2-XVP levels are used to generate the energy.

    Usage:
    ```python
    from openqdc.datasets import NablaDFT
    dataset = NablaDFT()
    ```

    References:
<<<<<<< HEAD
        https://pubs.rsc.org/en/content/articlelanding/2022/CP/D2CP03966D
=======
        https://pubs.rsc.org/en/content/articlelanding/2022/CP/D2CP03966D\n
>>>>>>> d2915159
        https://github.com/AIRI-Institute/nablaDFT
    """

    __name__ = "nabladft"
    __energy_methods__ = [
        PotentialMethod.WB97X_D_DEF2_SVP,
    ]  # "wb97x-d/def2-svp"

    energy_target_names = ["wb97x-d/def2-svp"]
    __energy_unit__ = "hartree"
    __distance_unit__ = "bohr"
    __forces_unit__ = "hartree/bohr"
    __links__ = {"nabladft.db": "https://n-usr-31b1j.s3pd12.sbercloud.ru/b-usr-31b1j-qz9/data/moses_db/dataset_full.db"}

    @requires_package("nablaDFT")
    def read_raw_entries(self):
        from nablaDFT.dataset import HamiltonianDatabase

        label_path = p_join(self.root, "summary.csv")
        df = pd.read_csv(label_path, usecols=["MOSES id", "CONFORMER id", "SMILES", "DFT TOTAL ENERGY"])
        labels = df.set_index(keys=["MOSES id", "CONFORMER id"]).to_dict("index")

        raw_path = p_join(self.root, "dataset_full.db")
        train = HamiltonianDatabase(raw_path)
        n, c = len(train), 20
        step_size = int(np.ceil(n / os.cpu_count()))

        fn = lambda i: read_chunk_from_db(raw_path, i * step_size, min((i + 1) * step_size, n), labels=labels)
        samples = dm.parallelized(
            fn, list(range(c)), n_jobs=c, progress=False, scheduler="threads"
        )  # don't use more than 1 job

        return sum(samples, [])<|MERGE_RESOLUTION|>--- conflicted
+++ resolved
@@ -65,11 +65,7 @@
     ```
 
     References:
-<<<<<<< HEAD
-        https://pubs.rsc.org/en/content/articlelanding/2022/CP/D2CP03966D
-=======
         https://pubs.rsc.org/en/content/articlelanding/2022/CP/D2CP03966D\n
->>>>>>> d2915159
         https://github.com/AIRI-Institute/nablaDFT
     """
 
