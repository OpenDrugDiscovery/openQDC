from os.path import join as p_join
from typing import Dict, List

import datamol as dm
import numpy as np
import pandas as pd

from openqdc.datasets.base import BaseDataset
from openqdc.methods import PotentialMethod
from openqdc.utils.constants import ATOM_TABLE


def read_archive(mol_id, conf_dict, base_path, energy_target_names: List[str]) -> Dict[str, np.ndarray]:
    res = []
    for conf_id, conf_label in conf_dict.items():
        try:
            cf_name = p_join(base_path, "xyz_files", mol_id, f"{conf_id}.xyz")
            d = np.loadtxt(cf_name, skiprows=2, dtype="str")
            z, positions = d[:, 0], d[:, 1:].astype(np.float32)
            z = np.array([ATOM_TABLE.GetAtomicNumber(s) for s in z])
            xs = np.stack((z, np.zeros_like(z)), axis=-1)

            conf = dict(
                atomic_inputs=np.concatenate((xs, positions), axis=-1, dtype=np.float32),
                name=np.array([mol_id]),
                energies=np.array([conf_label[k] for k in energy_target_names], dtype=np.float64)[None, :],
                n_atoms=np.array([positions.shape[0]], dtype=np.int32),
                subset=np.array([conf_label["subset"]]),
            )
            res.append(conf)
        except Exception as e:
            print(f"Skipping: {mol_id} {conf_id} due to {e}")

    return res


class OrbnetDenali(BaseDataset):
    """
    Orbnet Denali is a collection of 2.3 million conformers from 212,905 unique molecules. Molecules include a range
    of organic molecules with protonation and tautomeric states, non-covalent interactions, common salts, and
    counterions, spanning the most common elements in bio and organic chemistry. Geometries are generated in 2 steps.
    First, four energy-minimized conformations are generated for each molecule using the ENTOS BREEZE conformer
    generator. Second, using the four energy-minimized conformers, non-equilibrium geometries are generated using
    normal mode sampling at 300K or ab initio molecular dynamics (AIMD) for 200fs at 500K; using GFN1-xTB level of
    theory. Energies are calculated using DFT method wB97X-D3/def2-TZVP and semi-empirical method GFN1-xTB level of
    theory.

    Usage:
    ```python
    from openqdc.datasets import OrbnetDenali
    dataset = OrbnetDenali()
    ```

    References:
<<<<<<< HEAD
        https://arxiv.org/abs/2107.00299
=======
        https://arxiv.org/abs/2107.00299\n
>>>>>>> d2915159
        https://figshare.com/articles/dataset/OrbNet_Denali_Training_Data/14883867
    """

    __name__ = "orbnet_denali"
    __energy_methods__ = [
        PotentialMethod.WB97X_D3_DEF2_TZVP,
        PotentialMethod.GFN1_XTB,
    ]  # ["wb97x-d3/def2-tzvp", "gfn1_xtb"]
    energy_target_names = ["dft_energy", "xtb1_energy"]
    __energy_unit__ = "hartree"
    __distance_unit__ = "ang"
    __forces_unit__ = "hartree/ang"
    __links__ = {
        "orbnet_denali.tar.gz": "https://figshare.com/ndownloader/files/28672287",
        "orbnet_denali_targets.tar.gz": "https://figshare.com/ndownloader/files/28672248",
    }

    def read_raw_entries(self):
        label_path = p_join(self.root, "denali_labels.csv")
        df = pd.read_csv(label_path, usecols=["sample_id", "mol_id", "subset", "dft_energy", "xtb1_energy"])
        labels = {
            mol_id: group.drop(["mol_id"], axis=1).drop_duplicates("sample_id").set_index("sample_id").to_dict("index")
            for mol_id, group in df.groupby("mol_id")
        }

        fn = lambda x: read_archive(x[0], x[1], self.root, self.energy_target_names)
        res = dm.parallelized(fn, list(labels.items()), scheduler="threads", n_jobs=-1, progress=True)
        samples = sum(res, [])
        return samples<|MERGE_RESOLUTION|>--- conflicted
+++ resolved
@@ -52,11 +52,7 @@
     ```
 
     References:
-<<<<<<< HEAD
-        https://arxiv.org/abs/2107.00299
-=======
         https://arxiv.org/abs/2107.00299\n
->>>>>>> d2915159
         https://figshare.com/articles/dataset/OrbNet_Denali_Training_Data/14883867
     """
 
