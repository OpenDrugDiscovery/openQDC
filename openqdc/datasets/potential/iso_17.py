--- conflicted
+++ resolved
@@ -21,17 +21,10 @@
     ```
 
     References:
-<<<<<<< HEAD
-        https://arxiv.org/abs/1706.08566
-        https://arxiv.org/abs/1609.08259
-        https://www.nature.com/articles/sdata201422
-        https://pubmed.ncbi.nlm.nih.gov/10062328/
-=======
         https://arxiv.org/abs/1706.08566\n
         https://arxiv.org/abs/1609.08259\n
         https://www.nature.com/articles/sdata201422\n
         https://pubmed.ncbi.nlm.nih.gov/10062328/\n
->>>>>>> d2915159
         https://pubmed.ncbi.nlm.nih.gov/19257665/
     """
 
