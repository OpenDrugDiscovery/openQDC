import os
import pickle as pkl
from os.path import join as p_join
from typing import Callable, Dict, List, Optional

import numpy as np
from ase.io.extxyz import write_extxyz
from loguru import logger
from sklearn.utils import Bunch

from openqdc.datasets.base import BaseDataset
from openqdc.utils.constants import MAX_CHARGE, NB_ATOMIC_FEATURES
from openqdc.utils.io import pull_locally, push_remote, to_atoms


class BaseInteractionDataset(BaseDataset):
<<<<<<< HEAD
    def __init__(
        self,
        energy_unit: Optional[str] = None,
        distance_unit: Optional[str] = None,
        array_format: str = "numpy",
        overwrite_local_cache: bool = False,
        cache_dir: Optional[str] = None,
        transform: Optional[Callable] = None,
    ) -> None:
        super().__init__(
            energy_unit=energy_unit,
            distance_unit=distance_unit,
            array_format=array_format,
            overwrite_local_cache=overwrite_local_cache,
            cache_dir=cache_dir,
            transform=transform,
        )
=======
    __energy_type__ = []
>>>>>>> 95749743

    def collate_list(self, list_entries: List[Dict]):
        # concatenate entries
        res = {
            key: np.concatenate([r[key] for r in list_entries if r is not None], axis=0)
            for key in list_entries[0]
            if not isinstance(list_entries[0][key], dict)
        }

        csum = np.cumsum(res.get("n_atoms"))
        x = np.zeros((csum.shape[0], 2), dtype=np.int32)
        x[1:, 0], x[:, 1] = csum[:-1], csum
        res["position_idx_range"] = x

        return res

    @property
    def data_shapes(self):
        return {
            "atomic_inputs": (-1, NB_ATOMIC_FEATURES),
            "position_idx_range": (-1, 2),
            "energies": (-1, len(self.__energy_methods__)),
            "forces": (-1, 3, len(self.force_target_names)),
        }

    @property
    def data_types(self):
        return {
            "atomic_inputs": np.float32,
            "position_idx_range": np.int32,
            "energies": np.float32,
            "forces": np.float32,
        }

    def __getitem__(self, idx: int):
        shift = MAX_CHARGE
        p_start, p_end = self.data["position_idx_range"][idx]
        input = self.data["atomic_inputs"][p_start:p_end]
        z, c, positions, energies = (
            self._convert_array(np.array(input[:, 0], dtype=np.int32)),
            self._convert_array(np.array(input[:, 1], dtype=np.int32)),
            self._convert_array(np.array(input[:, -3:], dtype=np.float32)),
            self._convert_array(np.array(self.data["energies"][idx], dtype=np.float32)),
        )
        name = self.__smiles_converter__(self.data["name"][idx])
        subset = self.data["subset"][idx]
        n_atoms_first = self.data["n_atoms_first"][idx]

        if "forces" in self.data:
            forces = self._convert_array(np.array(self.data["forces"][p_start:p_end]), dtype=np.float32)
        else:
            forces = None

        e0 = self._convert_array(self.__isolated_atom_energies__[..., z, c + shift].T, dtype=np.float32)

        bunch = Bunch(
            positions=positions,
            atomic_numbers=z,
            charges=c,
            e0=e0,
            energies=energies,
            name=name,
            subset=subset,
            forces=forces,
            n_atoms_first=n_atoms_first,
        )

        if self.transform is not None:
            bunch = self.transform(bunch)

        return bunch

    def save_preprocess(self, data_dict):
        # save memmaps
        logger.info("Preprocessing data and saving it to cache.")
        for key in self.data_keys:
            local_path = p_join(self.preprocess_path, f"{key}.mmap")
            out = np.memmap(local_path, mode="w+", dtype=data_dict[key].dtype, shape=data_dict[key].shape)
            out[:] = data_dict.pop(key)[:]
            out.flush()
            push_remote(local_path, overwrite=True)

        # save all other keys in props.pkl
        local_path = p_join(self.preprocess_path, "props.pkl")
        for key in data_dict:
            if key not in self.data_keys:
                x = data_dict[key]
                x[x == None] = -1  # noqa
                data_dict[key] = np.unique(x, return_inverse=True)

        with open(local_path, "wb") as f:
            pkl.dump(data_dict, f)
        push_remote(local_path, overwrite=True)

    def read_preprocess(self, overwrite_local_cache=False):
        logger.info("Reading preprocessed data.")
        logger.info(
            f"Dataset {self.__name__} with the following units:\n\
                     Energy: {self.energy_unit},\n\
                     Distance: {self.distance_unit},\n\
                     Forces: {self.force_unit if self.__force_methods__ else 'None'}"
        )
        self.data = {}
        for key in self.data_keys:
            filename = p_join(self.preprocess_path, f"{key}.mmap")
            pull_locally(filename, overwrite=overwrite_local_cache)
            self.data[key] = np.memmap(filename, mode="r", dtype=self.data_types[key]).reshape(self.data_shapes[key])

        filename = p_join(self.preprocess_path, "props.pkl")
        pull_locally(filename, overwrite=overwrite_local_cache)
        with open(filename, "rb") as f:
            tmp = pkl.load(f)
            for key in set(tmp.keys()) - set(self.data_keys):
                x = tmp.pop(key)
                if len(x) == 2:
                    self.data[key] = x[0][x[1]]
                else:
                    self.data[key] = x

        for key in self.data:
            logger.info(f"Loaded {key} with shape {self.data[key].shape}, dtype {self.data[key].dtype}")

    def get_ase_atoms(self, idx: int):
        entry = self[idx]
        at = to_atoms(entry["positions"], entry["atomic_numbers"])
        at.info["n_atoms"] = entry["n_atoms_first"]
        return at

    def save_xyz(self, idx: int, path: Optional[str] = None):
        """
        Save the entry at index idx as an extxyz file.
        """
        if path is None:
            path = os.getcwd()
        at = self.get_ase_atoms(idx)
        n_atoms = at.info.pop("n_atoms")
        write_extxyz(p_join(path, f"mol_{idx}.xyz"), at, plain=True, comment=str(n_atoms))<|MERGE_RESOLUTION|>--- conflicted
+++ resolved
@@ -1,7 +1,7 @@
 import os
 import pickle as pkl
 from os.path import join as p_join
-from typing import Callable, Dict, List, Optional
+from typing import Dict, List, Optional
 
 import numpy as np
 from ase.io.extxyz import write_extxyz
@@ -14,27 +14,7 @@
 
 
 class BaseInteractionDataset(BaseDataset):
-<<<<<<< HEAD
-    def __init__(
-        self,
-        energy_unit: Optional[str] = None,
-        distance_unit: Optional[str] = None,
-        array_format: str = "numpy",
-        overwrite_local_cache: bool = False,
-        cache_dir: Optional[str] = None,
-        transform: Optional[Callable] = None,
-    ) -> None:
-        super().__init__(
-            energy_unit=energy_unit,
-            distance_unit=distance_unit,
-            array_format=array_format,
-            overwrite_local_cache=overwrite_local_cache,
-            cache_dir=cache_dir,
-            transform=transform,
-        )
-=======
     __energy_type__ = []
->>>>>>> 95749743
 
     def collate_list(self, list_entries: List[Dict]):
         # concatenate entries
