from io import StringIO
from os.path import join as p_join

import numpy as np
import pandas as pd
from tqdm import tqdm

from openqdc.datasets.base import BaseDataset
from openqdc.utils.molecule import atom_table


def content_to_xyz(content, e_map):
    try:
        tmp = content.split("\n")[1].split(" | ")
        code = tmp[0].split(" ")[-1]
        name = tmp[3].split(" ")[-1]
    except Exception:
        print(content)
        return None

    s = StringIO(content)
    d = np.loadtxt(s, skiprows=2, dtype="str")
    z, positions = d[:, 0], d[:, 1:].astype(np.float32)
    z = np.array([atom_table.GetAtomicNumber(s) for s in z])
    xs = np.stack((z, np.zeros_like(z)), axis=-1)
    e = e_map[code]

    conf = dict(
        atomic_inputs=np.concatenate((xs, positions), axis=-1, dtype=np.float32),
        name=np.array([name]),
        energies=np.array([e], dtype=np.float32)[:, None],
        n_atoms=np.array([positions.shape[0]], dtype=np.int32),
        subset=np.array(["tmqm"]),
    )

    return conf


def read_xyz(fname, e_map):
    with open(fname, "r") as f:
        contents = f.read().split("\n\n")

    res = [content_to_xyz(content, e_map) for content in tqdm(contents)]
    return res


class TMQM(BaseDataset):
    __name__ = "tmqm"

<<<<<<< HEAD
    # Energy in hartree, all zeros by default
    atomic_energies = np.zeros((MAX_ATOMIC_NUMBER,), dtype=np.float32)

    __energy_methods__ = ["tpssh/def2-tzvp"]
=======
    __energy_methods__ = ["tpssh/def2tzvp"]
>>>>>>> 42e8db8b

    energy_target_names = ["TPSSh/def2TZVP level"]

    __energy_unit__ = "hartree"
    __distance_unit__ = "ang"
    __forces_unit__ = "hartree/ang"

    def read_raw_entries(self):
        df = pd.read_csv(p_join(self.root, "tmQM_y.csv"), sep=";", usecols=["CSD_code", "Electronic_E"])
        e_map = dict(zip(df["CSD_code"], df["Electronic_E"]))
        raw_fnames = ["tmQM_X1.xyz", "tmQM_X2.xyz", "Benchmark2_TPSSh_Opt.xyz"]
        samples = []
        for fname in raw_fnames:
            data = read_xyz(p_join(self.root, fname), e_map)
            samples += data

        return samples<|MERGE_RESOLUTION|>--- conflicted
+++ resolved
@@ -6,6 +6,7 @@
 from tqdm import tqdm
 
 from openqdc.datasets.base import BaseDataset
+from openqdc.utils.constants import MAX_ATOMIC_NUMBER
 from openqdc.utils.molecule import atom_table
 
 
@@ -47,14 +48,10 @@
 class TMQM(BaseDataset):
     __name__ = "tmqm"
 
-<<<<<<< HEAD
     # Energy in hartree, all zeros by default
     atomic_energies = np.zeros((MAX_ATOMIC_NUMBER,), dtype=np.float32)
 
     __energy_methods__ = ["tpssh/def2-tzvp"]
-=======
-    __energy_methods__ = ["tpssh/def2tzvp"]
->>>>>>> 42e8db8b
 
     energy_target_names = ["TPSSh/def2TZVP level"]
 
